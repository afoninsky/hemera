{
  "name": "hemera-mongo-store",
  "version": "1.0.10",
  "description": "This is a plugin to use Mongodb with Hemera",
  "main": "index.js",
  "repository": {
    "url": "git@github.com:hemerajs/hemera.git",
    "type": "git"
  },
  "scripts": {
    "lint": "eslint index.js",
    "test": "nyc mocha -t 5000 ./test/**/*.js",
    "coverage": "npm run test && nyc report --reporter=html"
  },
  "engines": {
    "node": ">=4.0.0"
  },
  "author": "Dustin Deus (https://github.com/StarpTech)",
  "license": "MIT",
  "dependencies": {
<<<<<<< HEAD
    "hemera-store": "^1.1.7",
    "mongodb": "2.2.x",
    "mongodb-extended-json": "1.9.x"
=======
    "hemera-store": "^1.1.9",
    "mongodb": "2.2.x"
>>>>>>> 04df5d9d
  },
  "devDependencies": {
    "code": "4.0.x",
    "eslint": "3.19.x",
    "eslint-config-standard": "10.2.x",
    "eslint-plugin-import": "2.2.x",
    "eslint-plugin-node": "4.2.x",
    "eslint-plugin-promise": "3.5.x",
    "eslint-plugin-standard": "3.0.x",
    "hemera-testsuite": "1.1.x",
    "istanbul": "0.4.x",
    "mocha": "3.3.x",
    "mocha-lcov-reporter": "1.3.x",
    "nyc": "10.3.x"
  }
}<|MERGE_RESOLUTION|>--- conflicted
+++ resolved
@@ -18,14 +18,9 @@
   "author": "Dustin Deus (https://github.com/StarpTech)",
   "license": "MIT",
   "dependencies": {
-<<<<<<< HEAD
-    "hemera-store": "^1.1.7",
+    "hemera-store": "^1.1.9",
     "mongodb": "2.2.x",
     "mongodb-extended-json": "1.9.x"
-=======
-    "hemera-store": "^1.1.9",
-    "mongodb": "2.2.x"
->>>>>>> 04df5d9d
   },
   "devDependencies": {
     "code": "4.0.x",
